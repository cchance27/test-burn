--- conflicted
+++ resolved
@@ -567,24 +567,6 @@
 ) -> Result<(), MetalError> {
     let src_dims = src.dims().to_vec();
     let dst_dims = dst.dims().to_vec();
-<<<<<<< HEAD
-
-    if src_dims == dst_dims {
-        return copy_tensor_into(src, dst);
-    }
-
-    if dims_are_transposed(&src_dims, &dst_dims) {
-        return copy_tensor_transposed_into(src, dst);
-    }
-
-    match (normalize_matrix_dims(&src_dims), normalize_matrix_dims(&dst_dims)) {
-        (Some(src_norm), Some(dst_norm)) if src_norm == dst_norm => copy_tensor_into(src, dst),
-        (Some(src_norm), Some(dst_norm)) if src_norm.0 == dst_norm.1 && src_norm.1 == dst_norm.0 => copy_tensor_transposed_into(src, dst),
-        _ => Err(MetalError::InvalidShape(format!(
-            "Unable to map source dims {:?} into destination dims {:?}",
-            src_dims, dst_dims
-        ))),
-=======
     let dst_is_strided = is_strided_matrix(dst);
     #[cfg(debug_assertions)]
     {
@@ -615,7 +597,6 @@
         } else {
             copy_tensor_into(src, dst)
         }
->>>>>>> 0625c23a
     }
 }
 
@@ -1147,18 +1128,11 @@
 
 #[cfg(test)]
 mod tests {
-<<<<<<< HEAD
-    use super::{
-        copy_f32_into_strided_slice, copy_transposed_f32_into_slice, pack_weight_transposed_into_fused_slice, strided_required_len,
-    };
-    use crate::metallic::{F32Element, MetalError};
-=======
     use super::super::Qwen25Config;
     use super::super::transformer_block::TransformerBlock;
     use super::{copy_tensor_with_optional_transpose, copy_transposed_f32_into_slice, pack_weight_transposed_into_fused_slice};
     use crate::metallic::tensor::TensorStorage;
     use crate::metallic::{Context, F32Element, MetalError, Tensor};
->>>>>>> 0625c23a
 
     #[test]
     fn copy_transposed_helper_handles_row_major_export() {
@@ -1248,60 +1222,6 @@
         }
     }
 
-<<<<<<< HEAD
-    #[test]
-    fn strided_gate_and_up_views_are_filled_without_overlap() {
-        let rows = 3;
-        let cols = 2;
-        let fused_cols = cols * 2;
-        let mut fused = vec![0.0f32; rows * fused_cols];
-
-        let gate_values: Vec<f32> = (0..rows * cols).map(|v| v as f32 + 1.0).collect();
-        let gate_required = strided_required_len(rows, cols, fused_cols, 1).expect("gate layout should be valid");
-        {
-            let (gate_view, _) = fused.split_at_mut(gate_required);
-            copy_f32_into_strided_slice::<F32Element>(rows, cols, fused_cols, 1, &gate_values, gate_view)
-                .expect("gate copy should succeed");
-        }
-
-        for row in 0..rows {
-            let fused_row = &fused[row * fused_cols..(row + 1) * fused_cols];
-            assert_eq!(
-                &fused_row[..cols],
-                &gate_values[row * cols..(row + 1) * cols],
-                "gate row {} should match source",
-                row
-            );
-            assert!(
-                fused_row[cols..].iter().all(|&v| v == 0.0),
-                "up slice should remain zero before copy"
-            );
-        }
-
-        let up_values: Vec<f32> = (0..rows * cols).map(|v| (v as f32 + 1.0) * 10.0).collect();
-        let up_required = strided_required_len(rows, cols, fused_cols, 1).expect("up layout should be valid");
-        {
-            let (_, rest) = fused.split_at_mut(cols);
-            let up_view = &mut rest[..up_required];
-            copy_f32_into_strided_slice::<F32Element>(rows, cols, fused_cols, 1, &up_values, up_view).expect("up copy should succeed");
-        }
-
-        for row in 0..rows {
-            let fused_row = &fused[row * fused_cols..(row + 1) * fused_cols];
-            assert_eq!(
-                &fused_row[..cols],
-                &gate_values[row * cols..(row + 1) * cols],
-                "gate row {} should remain unchanged",
-                row
-            );
-            assert_eq!(
-                &fused_row[cols..cols * 2],
-                &up_values[row * cols..(row + 1) * cols],
-                "up row {} should match source",
-                row
-            );
-        }
-=======
     fn transpose(data: &[f32], rows: usize, cols: usize) -> Vec<f32> {
         let mut out = vec![0.0; rows * cols];
         for r in 0..rows {
@@ -1365,6 +1285,5 @@
         assert_eq!(fused_up, expected_up);
 
         Ok(())
->>>>>>> 0625c23a
     }
 }