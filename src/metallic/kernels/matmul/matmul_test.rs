use crate::metallic::kernels::kernel_manager::MlxTileShape;
use crate::metallic::kernels::matmul::{
    MatMulAlphaBetaOp, MatMulBackend, MatMulBackendPreference, MatMulOp, MatMulSample, mps_matrix_from_buffer,
};
use crate::metallic::{Context, F32Element, MetalError, Tensor, TensorInit, TensorStorage};

// Helpers

fn observed_backends(samples: &[MatMulSample]) -> Vec<MatMulBackend> {
    samples
        .iter()
        .map(|sample| sample.backend)
        .filter(|backend| *backend != MatMulBackend::Total)
        .collect()
}

// CPU-based matrix multiplication for golden testing
#[allow(clippy::too_many_arguments)]
pub(crate) fn cpu_matmul(
    a: &[f32],
    a_original_rows: usize,
    a_original_cols: usize,
    b: &[f32],
    b_original_rows: usize,
    b_original_cols: usize,
    transpose_left: bool,
    transpose_right: bool,
) -> Vec<f32> {
    let effective_a_rows = if transpose_left { a_original_cols } else { a_original_rows };
    let effective_a_cols = if transpose_left { a_original_rows } else { a_original_cols };
    let effective_b_rows = if transpose_right { b_original_cols } else { b_original_rows };
    let effective_b_cols = if transpose_right { b_original_rows } else { b_original_cols };

    assert_eq!(
        effective_a_cols, effective_b_rows,
        "Matrix dimensions are not compatible for multiplication"
    );

    let m = effective_a_rows;
    let n = effective_b_cols;
    let k = effective_a_cols; // or effective_b_rows

    let mut result = vec![0.0; m * n];

    for i in 0..m {
        for j in 0..n {
            let mut sum = 0.0;
            for l in 0..k {
                let a_val = if transpose_left {
                    a[l * a_original_cols + i] // Access a[l][i] when A is transposed (A^T[i,l] = A[l,i])
                } else {
                    a[i * a_original_cols + l] // Access a[i][l] normally
                };
                let b_val = if transpose_right {
                    b[j * b_original_cols + l] // Access b[j][l] when B is transposed (B^T[l,j] = B[j,l])
                } else {
                    b[l * b_original_cols + j] // Access b[l][j] normally
                };
                sum += a_val * b_val;
            }
            result[i * n + j] = sum;
        }
    }
    result
}

// CPU-based matrix multiplication for golden testing with alpha/beta scaling
#[allow(clippy::too_many_arguments)]
pub(crate) fn cpu_matmul_scaled(
    a: &[f32],
    a_original_rows: usize,
    a_original_cols: usize,
    b: &[f32],
    b_original_rows: usize,
    b_original_cols: usize,
    alpha: f32,
    beta: f32,
    c: Option<&[f32]>,
    transpose_left: bool,
    transpose_right: bool,
) -> Vec<f32> {
    let effective_a_rows = if transpose_left { a_original_cols } else { a_original_rows };
    let effective_a_cols = if transpose_left { a_original_rows } else { a_original_cols };
    let effective_b_rows = if transpose_right { b_original_cols } else { b_original_rows };
    let effective_b_cols = if transpose_right { b_original_rows } else { b_original_cols };

    assert_eq!(
        effective_a_cols, effective_b_rows,
        "Matrix dimensions are not compatible for multiplication"
    );

    let m = effective_a_rows;
    let n = effective_b_cols;
    let k = effective_a_cols; // or effective_b_rows

    let mut result = vec![0.0; m * n];

    for i in 0..m {
        for j in 0..n {
            let mut sum = 0.0;
            for l in 0..k {
                let a_val = if transpose_left {
                    a[l * a_original_cols + i] // Access a[l][i] when A is transposed (A^T[i,l] = A[l,i])
                } else {
                    a[i * a_original_cols + l] // Access a[i][l] normally
                };
                let b_val = if transpose_right {
                    b[j * b_original_cols + l] // Access b[j][l] when B is transposed (B^T[l,j] = B[j,l])
                } else {
                    b[l * b_original_cols + j] // Access b[l][j] normally
                };
                sum += a_val * b_val;
            }
            let scaled_sum = alpha * sum;

            // Apply beta * C part if C is provided
            let beta_c = if let Some(c_slice) = c { beta * c_slice[i * n + j] } else { 0.0 };

            result[i * n + j] = scaled_sum + beta_c;
        }
    }
    result
}

// Tests for MatMul Below
#[test]
fn test_mps_matrix_from_buffer() -> Result<(), crate::metallic::MetalError> {
    let mut ctx = Context::<F32Element>::new()?;

    // Create a small tensor for testing
    let tensor = Tensor::new(vec![2, 3], TensorStorage::Pooled(&mut ctx), TensorInit::Uninitialized)?;

    // Create a matrix descriptor for a 2x3 matrix
    let desc = unsafe {
        objc2_metal_performance_shaders::MPSMatrixDescriptor::matrixDescriptorWithRows_columns_rowBytes_dataType(
            2,                              // rows
            3,                              // columns
            3 * std::mem::size_of::<f32>(), // row bytes for 3 f32 elements (usize, not u64)
            objc2_metal_performance_shaders::MPSDataType::Float32,
        )
    };

    // This should create an MPSMatrix view without error
    let mps_matrix = mps_matrix_from_buffer(&tensor.buf, tensor.offset, &desc);
    // The rows() method is unsafe in newer versions
    unsafe {
        assert!(mps_matrix.rows() == 2);
    }

    Ok(())
}

#[test]
fn test_matmul_correctness_small_int() -> Result<(), MetalError> {
    let mut context = Context::<F32Element>::new()?;
    let m = 2; // A rows
    let k = 3; // A cols / B rows
    let n = 2; // B cols

    let a_data = vec![1.0, 2.0, 3.0, 4.0, 5.0, 6.0]; // 2x3 matrix
    let b_data = vec![7.0, 8.0, 9.0, 1.0, 2.0, 3.0]; // 3x2 matrix

    let a_tensor = Tensor::new(vec![m, k], TensorStorage::Dedicated(&context), TensorInit::CopyFrom(&a_data))?;
    let b_tensor = Tensor::new(vec![k, n], TensorStorage::Dedicated(&context), TensorInit::CopyFrom(&b_data))?;

    let cpu_output = cpu_matmul(&a_data, 2, 3, &b_data, 3, 2, false, false);

    // Use the new kernel system
    let result_tensor = context.call::<MatMulOp>((&a_tensor, &b_tensor, false, false))?;
    context.synchronize();

    let metal_output = result_tensor.as_slice();

    assert_eq!(metal_output, cpu_output);

    Ok(())
}

#[test]
fn test_matmul_correctness_asymmetric_float() -> Result<(), MetalError> {
    let mut context = Context::<F32Element>::new()?;
    let m = 5;
    let k = 4;
    let n = 7;

    let a_data: Vec<f32> = (0..(m * k)).map(|i| (i as f32 * 0.123) - 1.0).collect();
    let b_data: Vec<f32> = (0..(k * n)).map(|i| (i as f32 * 0.456) + 0.5).collect();

    let a_tensor = Tensor::new(vec![m, k], TensorStorage::Dedicated(&context), TensorInit::CopyFrom(&a_data))?;
    let b_tensor = Tensor::new(vec![k, n], TensorStorage::Dedicated(&context), TensorInit::CopyFrom(&b_data))?;

    let cpu_output = cpu_matmul(&a_data, 5, 4, &b_data, 4, 7, false, false);

    // Use the new kernel system
    let result_tensor = context.call::<MatMulOp>((&a_tensor, &b_tensor, false, false))?;
    context.synchronize();

    let metal_output = result_tensor.as_slice();

    let rtol = 1e-4f64;
    let atol = 1e-6f64;

    for i in 0..(m * n) {
        let metal_val = metal_output[i] as f64;
        let cpu_val = cpu_output[i] as f64;
        let diff = (metal_val - cpu_val).abs();
        let rel_err = if cpu_val.abs() > 1e-8 { diff / cpu_val.abs() } else { diff };
        assert!(
            diff <= atol || rel_err <= rtol,
            "Mismatch at index {}: metal={:.6}, cpu={:.6}, diff={:.2e}, rel={:.2e}",
            i,
            metal_val,
            cpu_val,
            diff,
            rel_err
        );
    }

    Ok(())
}

#[test]
fn test_matmul_transpose_right() -> Result<(), MetalError> {
    let mut context = Context::<F32Element>::new()?;
    let m = 2; // A rows
    let k = 3; // A cols
    let n = 2; // B rows (after transpose)

    let a_data = vec![1.0, 2.0, 3.0, 4.0, 5.0, 6.0]; // A: 2x3
    let b_data = vec![7.0, 8.0, 9.0, 1.0, 2.0, 3.0]; // B: 2x3 (will be B^T: 3x2)

    let a_tensor = Tensor::new(vec![m, k], TensorStorage::Dedicated(&context), TensorInit::CopyFrom(&a_data))?;
    let b_tensor = Tensor::new(vec![n, k], TensorStorage::Dedicated(&context), TensorInit::CopyFrom(&b_data))?; // B is 2x3, but conceptually 3x2 for matmul

    let cpu_output = cpu_matmul(&a_data, 2, 3, &b_data, 2, 3, false, true);

    // Use the new kernel system
    let result_tensor = context.call::<MatMulOp>((&a_tensor, &b_tensor, false, true))?; // transpose right only
    context.synchronize();

    let metal_output = result_tensor.as_slice();

    let rtol = 1e-4f64;
    let atol = 1e-6f64;

    for i in 0..(m * n) {
        let metal_val = metal_output[i] as f64;
        let cpu_val = cpu_output[i] as f64;
        let diff = (metal_val - cpu_val).abs();
        let rel_err = if cpu_val.abs() > 1e-8 { diff / cpu_val.abs() } else { diff };
        assert!(
            diff <= atol || rel_err <= rtol,
            "Mismatch at index {}: metal={:.6}, cpu={:.6}, diff={:.2e}, rel={:.2e}",
            i,
            metal_val,
            cpu_val,
            diff,
            rel_err
        );
    }

    Ok(())
}

#[test]
fn test_matmul_transpose_left() -> Result<(), MetalError> {
    let mut context = Context::<F32Element>::new()?;
    let m = 3; // A rows (after transpose)
    let k = 2; // A cols
    let n = 3; // B cols

    let a_data = vec![1.0, 2.0, 3.0, 4.0, 5.0, 6.0]; // A: 2x3 (will be A^T: 3x2)
    let b_data = vec![7.0, 8.0, 9.0, 1.0, 2.0, 3.0]; // B: 2x3

    let a_tensor = Tensor::new(vec![k, m], TensorStorage::Dedicated(&context), TensorInit::CopyFrom(&a_data))?; // A is 2x3, but conceptually 3x2 for matmul
    let b_tensor = Tensor::new(vec![k, n], TensorStorage::Dedicated(&context), TensorInit::CopyFrom(&b_data))?;

    let cpu_output = cpu_matmul(&a_data, 2, 3, &b_data, 2, 3, true, false);

    // Use the new kernel system
    let result_tensor = context.call::<MatMulOp>((&a_tensor, &b_tensor, true, false))?; // transpose left only
    context.synchronize();

    let metal_output = result_tensor.as_slice();

    let rtol = 1e-4f64;
    let atol = 1e-6f64;

    for i in 0..(m * n) {
        let metal_val = metal_output[i] as f64;
        let cpu_val = cpu_output[i] as f64;
        let diff = (metal_val - cpu_val).abs();
        let rel_err = if cpu_val.abs() > 1e-8 { diff / cpu_val.abs() } else { diff };
        assert!(
            diff <= atol || rel_err <= rtol,
            "Mismatch at index {}: metal={:.6}, cpu={:.6}, diff={:.2e}, rel={:.2e}",
            i,
            metal_val,
            cpu_val,
            diff,
            rel_err
        );
    }

    Ok(())
}

fn verify_mlx_backend_for_transpose(transpose_left: bool, transpose_right: bool) -> Result<(), MetalError> {
    let mut context = Context::<F32Element>::new()?;
    let m = 4;
    let k = 5;
    let n = 3;

    let (left_rows, left_cols) = if transpose_left { (k, m) } else { (m, k) };
    let (right_rows, right_cols) = if transpose_right { (n, k) } else { (k, n) };

    let left_data: Vec<f32> = (0..(left_rows * left_cols)).map(|i| (i as f32) * 0.03125 + 0.25).collect();
    let right_data: Vec<f32> = (0..(right_rows * right_cols)).map(|i| 1.0 - (i as f32) * 0.0175).collect();

    let left_tensor = Tensor::new(
        vec![left_rows, left_cols],
        TensorStorage::Dedicated(&context),
        TensorInit::CopyFrom(&left_data),
    )?;
    let right_tensor = Tensor::new(
        vec![right_rows, right_cols],
        TensorStorage::Dedicated(&context),
        TensorInit::CopyFrom(&right_data),
    )?;

    context.set_matmul_backend_preference(MatMulBackendPreference::ForceMps);
    let mps_result = context.call::<MatMulOp>((&left_tensor, &right_tensor, transpose_left, transpose_right))?;
    context.synchronize();
    let expected = mps_result.to_vec();
<<<<<<< HEAD
    let mps_backends = observed_backends(&context.take_matmul_samples());
    assert!(
        !mps_backends.is_empty() && mps_backends.iter().all(|backend| *backend == MatMulBackend::Mps),
        "expected ForceMps dispatches to use the MPS backend"
    );
=======
    let mps_samples = context.take_matmul_samples();
    if mps_samples.is_empty() || mps_samples.iter().any(|sample| sample.backend != MatMulBackend::Mps) {
        eprintln!("skipping test_mlx_backend_handles_transposed_inputs: MPS backend unavailable for ForceMps preference");
        return Ok(());
    }
>>>>>>> 0625c23a

    context.set_matmul_backend_preference(MatMulBackendPreference::ForceMlx);
    let mlx_result = context.call::<MatMulOp>((&left_tensor, &right_tensor, transpose_left, transpose_right))?;
    context.synchronize();
    let actual = mlx_result.to_vec();
    let observed = observed_backends(&context.take_matmul_samples());
    assert!(!observed.is_empty(), "expected MLX dispatches to produce backend samples");
    let expected_backend = if transpose_left || transpose_right {
        MatMulBackend::MlxTransposed
    } else {
        MatMulBackend::Mlx
    };
    assert!(
        observed.iter().all(|backend| *backend == expected_backend),
        "expected MLX backend {:?} but observed {:?}",
        expected_backend,
        observed
    );

    assert_eq!(expected.len(), actual.len());
    let rtol = 1e-4f32;
    let atol = 1e-6f32;
    for (idx, (&expected_val, &actual_val)) in expected.iter().zip(actual.iter()).enumerate() {
        let diff = (expected_val - actual_val).abs();
        let rel = if expected_val.abs() > 1e-6 {
            diff / expected_val.abs()
        } else {
            diff
        };
        assert!(
            diff <= atol || rel <= rtol,
            "Mismatch at index {} for transpose_left={}, transpose_right={} (expected {}, got {}, diff {}, rel {})",
            idx,
            transpose_left,
            transpose_right,
            expected_val,
            actual_val,
            diff,
            rel
        );
    }

    Ok(())
}

#[test]
fn test_mlx_backend_handles_transposed_inputs() -> Result<(), MetalError> {
    for &(transpose_left, transpose_right) in &[(true, false), (false, true), (true, true)] {
        verify_mlx_backend_for_transpose(transpose_left, transpose_right)?;
    }
    Ok(())
}

#[test]
fn test_matmul_alpha_beta_accumulation() -> Result<(), MetalError> {
    let mut context = Context::<F32Element>::new()?;
    let m = 2;
    let k = 3;
    let n = 2;

    let a_data = vec![1.0, 2.0, 3.0, 4.0, 5.0, 6.0]; // 2x3 matrix
    let b_data = vec![7.0, 8.0, 9.0, 1.0, 2.0, 3.0]; // 3x2 matrix (flattened row-major)
    let c_data = vec![0.5, 1.5, 2.5, 3.5]; // 2x2 matrix

    let a_tensor = Tensor::new(vec![m, k], TensorStorage::Dedicated(&context), TensorInit::CopyFrom(&a_data))?;
    let b_tensor = Tensor::new(vec![k, n], TensorStorage::Dedicated(&context), TensorInit::CopyFrom(&b_data))?;
    let c_tensor = Tensor::new(vec![m, n], TensorStorage::Dedicated(&context), TensorInit::CopyFrom(&c_data))?; // Will be used as result with beta

    let alpha = 0.5;
    let beta = 0.25;

    // Expected result: alpha * A * B + beta * C
    // A * B = [[31, 19], [85, 55]] (calculated with Python)
    // alpha * A * B = [[15.5, 9.5], [42.5, 27.5]]
    // beta * C = [[0.125, 0.375], [0.625, 0.875]]
    // Final result = [[15.625, 9.875], [43.125, 28.375]]
    let expected_result = [15.625, 9.875, 43.125, 28.375];

    // Use the new kernel system with alpha/beta scaling
    let result_tensor = context.call::<MatMulAlphaBetaOp>((&a_tensor, &b_tensor, &c_tensor, false, false, alpha, beta))?;
    context.synchronize();

    let metal_output = result_tensor.as_slice();

    let rtol = 1e-4f64;
    let atol = 1e-6f64;

    for i in 0..(m * n) {
        let metal_val = metal_output[i] as f64;
        let expected_val: f64 = expected_result[i];
        let diff = (metal_val - expected_val).abs();
        let rel_err = if expected_val.abs() > 1e-8 {
            diff / expected_val.abs()
        } else {
            diff
        };
        assert!(
            diff <= atol || rel_err <= rtol,
            "Mismatch at index {}: metal={:.6}, expected={:.6}, diff={:.2e}, rel={:.2e}",
            i,
            metal_val,
            expected_val,
            diff,
            rel_err
        );
    }

    Ok(())
}

// MatMul Offset tests

#[test]
fn test_matmul_non_zero_buffer_offsets() -> Result<(), MetalError> {
    let mut context = Context::<F32Element>::new()?;
    let m = 2;
    let k = 3;
    let n = 2;

    // Create larger buffers with offset
    let total_elements_a = 100;
    let total_elements_b = 100;
    let total_elements_c = 100;

    // Offsets in elements
    let offset_a = 10;
    let offset_b = 15;
    let offset_c = 20;

    // Data for matrices (placed at offsets)
    let a_data_full: Vec<f32> = (0..total_elements_a).map(|i| (i as f32) * 0.1).collect();
    let b_data_full: Vec<f32> = (0..total_elements_b).map(|i| (i as f32) * 0.2).collect();
    let c_data_full: Vec<f32> = (0..total_elements_c).map(|i| (i as f32) * 0.3).collect();

    // Extract sub-tensors from the full tensors at the specified offsets
    // This would require implementing sub-tensor functionality that operates on buffer offsets
    // The tensor slicing logic would need to be added to the Tensor implementation
    // For now, using the new kernel system with proper tensors
    let a_slice = &a_data_full[offset_a..offset_a + (m * k)];
    let b_slice = &b_data_full[offset_b..offset_b + (k * n)];
    let c_slice = &c_data_full[offset_c..offset_c + (m * n)];

    let a_tensor = Tensor::new(vec![m, k], TensorStorage::Dedicated(&context), TensorInit::CopyFrom(a_slice))?;
    let b_tensor = Tensor::new(vec![k, n], TensorStorage::Dedicated(&context), TensorInit::CopyFrom(b_slice))?;
    let _c_tensor = Tensor::new(vec![m, n], TensorStorage::Dedicated(&context), TensorInit::CopyFrom(c_slice))?;

    // Expected result: A * B
    // A = [[1, 1.1, 1.2], [1.3, 1.4, 1.5]] (from a_data_full[10..16])
    // B = [[3, 3.2], [3.4, 3.6], [3.8, 4.0]] (from b_data_full[15..21])
    // A * B = [[1*3+1.1*3.4+1.2*3.8, 1*3.2+1.1*3.6+1.2*4.0], [1.3*3+1.4*3.4+1.5*3.8, 1.3*3.2+1.4*3.6+1.5*4.0]]
    //       = [[3+3.74+4.56, 3.2+3.96+4.8], [3.9+4.76+5.7, 4.16+5.04+6.0]]
    //       = [[11.3, 11.96], [14.36, 15.2]]
    let expected_result = [11.3, 11.96, 14.36, 15.2];

    // Use the new kernel system
    let result_tensor = context.matmul(&a_tensor, &b_tensor, false, false)?;
    context.synchronize();

    let metal_output = result_tensor.as_slice();

    let rtol = 1e-4f64;
    let atol = 1e-6f64;

    for i in 0..(m * n) {
        let metal_val = metal_output[i] as f64;
        let expected_val = expected_result[i];
        let diff = (metal_val - expected_val).abs();
        let rel_err = if expected_val.abs() > 1e-8 {
            diff / expected_val.abs()
        } else {
            diff
        };
        assert!(
            diff <= atol || rel_err <= rtol,
            "Mismatch at index {}: metal={:.6}, expected={:.6}, diff={:.2e}, rel={:.2e}",
            i,
            metal_val,
            expected_val,
            diff,
            rel_err
        );
    }

    Ok(())
}

#[test]
fn test_matmul_non_zero_buffer_offsets_with_alpha_beta() -> Result<(), MetalError> {
    let mut context = Context::<F32Element>::new()?;
    let m = 2;
    let k = 2;
    let n = 2;

    // Create larger buffers with offset
    let total_elements_a = 50;
    let total_elements_b = 50;
    let total_elements_c = 50;

    // Offsets in elements
    let offset_a = 5;
    let offset_b = 8;
    let offset_c = 12;

    // Data for matrices (placed at offsets)
    let a_data_full: Vec<f32> = (0..total_elements_a).map(|i| (i as f32) * 0.5).collect();
    let b_data_full: Vec<f32> = (0..total_elements_b).map(|i| (i as f32) * 0.4).collect();
    let c_data_full: Vec<f32> = (0..total_elements_c).map(|i| (i as f32) * 0.1).collect();

    // Actual matrix data (starting at offsets)
    let a_data: Vec<f32> = a_data_full[offset_a..offset_a + (m * k)].to_vec();
    let b_data: Vec<f32> = b_data_full[offset_b..offset_b + (k * n)].to_vec();
    let c_data: Vec<f32> = c_data_full[offset_c..offset_c + (m * n)].to_vec();

    let a_tensor = Tensor::new(vec![m, k], TensorStorage::Dedicated(&context), TensorInit::CopyFrom(&a_data))?;
    let b_tensor = Tensor::new(vec![k, n], TensorStorage::Dedicated(&context), TensorInit::CopyFrom(&b_data))?;
    let c_tensor = Tensor::new(vec![m, n], TensorStorage::Dedicated(&context), TensorInit::CopyFrom(&c_data))?;

    let alpha = 2.0;
    let beta = 0.5;

    // Calculate expected result:
    // A = [[2.5, 3.0], [3.5, 4.0]] (from a_data_full[5..9])
    // B = [[3.2, 3.6], [4.0, 4.4]] (from b_data_full[8..12])
    // C = [[1.2, 1.3], [1.4, 1.5]] (from c_data_full[12..16])
    // A * B = [[2.5*3.2+3.0*4.0, 2.5*3.6+3.0*4.4], [3.5*3.2+4.0*4.0, 3.5*3.6+4.0*4.4]]
    //       = [[8+12, 9+13.2], [11.2+16, 12.6+17.6]]
    //       = [[20, 22.2], [27.2, 30.2]]
    // alpha * A * B = [[40, 44.4], [54.4, 60.4]]
    // beta * C = [[0.6, 0.65], [0.7, 0.75]]
    // Final result = [[40.6, 45.05], [55.1, 61.15]]
    let expected_result = [40.6, 45.05, 55.1, 61.15];

    // Use the new kernel system with alpha/beta scaling
    let result_tensor = context.matmul_alpha_beta(&a_tensor, &b_tensor, &c_tensor, false, false, alpha, beta)?;
    context.synchronize();

    let metal_output = result_tensor.as_slice();

    let rtol = 1e-4f64;
    let atol = 1e-6f64;

    for i in 0..(m * n) {
        let metal_val = metal_output[i] as f64;
        let expected_val = expected_result[i];
        let diff = (metal_val - expected_val).abs();
        let rel_err = if expected_val.abs() > 1e-8 {
            diff / expected_val.abs()
        } else {
            diff
        };
        assert!(
            diff <= atol || rel_err <= rtol,
            "Mismatch at index {}: metal={:.6}, expected={:.6}, diff={:.2e}, rel={:.2e}",
            i,
            metal_val,
            expected_val,
            diff,
            rel_err
        );
    }

    Ok(())
}

#[test]
fn test_matmul_large_offsets() -> Result<(), MetalError> {
    let mut context = Context::<F32Element>::new()?;
    let m = 3;
    let k = 2;
    let n = 4;

    // Create larger buffers with large offset
    let total_elements_a = 1000;
    let total_elements_b = 1000;
    let total_elements_c = 1000;

    // Large offsets in elements
    let offset_a = 500;
    let offset_b = 600;
    let offset_c = 700;

    // Data for matrices (placed at offsets)
    let a_data_full: Vec<f32> = (0..total_elements_a).map(|i| (i as f32) * 0.01).collect();
    let b_data_full: Vec<f32> = (0..total_elements_b).map(|i| (i as f32) * 0.02).collect();
    let c_data_full: Vec<f32> = (0..total_elements_c).map(|i| (i as f32) * 0.03).collect();

    let a_data: Vec<f32> = a_data_full[offset_a..offset_a + (m * k)].to_vec();
    let b_data: Vec<f32> = b_data_full[offset_b..offset_b + (k * n)].to_vec();
    let c_data: Vec<f32> = c_data_full[offset_c..offset_c + (m * n)].to_vec();

    let a_tensor = Tensor::new(vec![m, k], TensorStorage::Dedicated(&context), TensorInit::CopyFrom(&a_data))?;
    let b_tensor = Tensor::new(vec![k, n], TensorStorage::Dedicated(&context), TensorInit::CopyFrom(&b_data))?;
    let _c_tensor = Tensor::new(vec![m, n], TensorStorage::Dedicated(&context), TensorInit::CopyFrom(&c_data))?;

    // Expected result: A * B (validated with NumPy)
    // A = [[5.0, 5.01], [5.02, 5.03], [5.04, 5.05]]
    // B = [[12.0, 12.02, 12.04, 12.06], [12.08, 12.10, 12.12, 12.14]]
    let expected_result = [
        120.5208, 120.721, 120.9212, 121.1214, 121.0024, 121.2034, 121.4044, 121.6054, 121.484, 121.6858, 121.8876, 122.0894,
    ];

    // Use the new kernel system
    let result_tensor = context.matmul(&a_tensor, &b_tensor, false, false)?;
    context.synchronize();

    let metal_output = result_tensor.as_slice();

    let rtol = 1e-4f64;
    let atol = 1e-6f64;

    for i in 0..(m * n) {
        let metal_val = metal_output[i] as f64;
        let expected_val = expected_result[i];
        let diff = (metal_val - expected_val).abs();
        let rel_err = if expected_val.abs() > 1e-8 {
            diff / expected_val.abs()
        } else {
            diff
        };
        assert!(
            diff <= atol || rel_err <= rtol,
            "Mismatch at index {}: metal={:.6}, expected={:.6}, diff={:.2e}, rel={:.2e}",
            i,
            metal_val,
            expected_val,
            diff,
            rel_err
        );
    }

    Ok(())
}

// Mat Mull Transpose tests
#[test]
fn test_matmul_no_transpose() -> Result<(), MetalError> {
    let mut context = Context::<F32Element>::new()?;
    let m = 2;
    let k = 3;
    let n = 2;

    let a_data = vec![1.0, 2.0, 3.0, 4.0, 5.0, 6.0]; // 2x3 matrix
    let b_data = vec![7.0, 8.0, 9.0, 1.0, 2.0, 3.0]; // 3x2 matrix

    let a_tensor = Tensor::new(vec![m, k], TensorStorage::Dedicated(&context), TensorInit::CopyFrom(&a_data))?;
    let b_tensor = Tensor::new(vec![k, n], TensorStorage::Dedicated(&context), TensorInit::CopyFrom(&b_data))?;
    let _result_tensor = Tensor::zeros(vec![m, n], &mut context, true)?;
    let cpu_output = cpu_matmul(&a_data, m, k, &b_data, k, n, false, false);

    // Use the new kernel system
    let result_tensor = context.matmul(&a_tensor, &b_tensor, false, false)?;
    context.synchronize();

    let metal_output = result_tensor.as_slice();

    let rtol = 1e-4f64;
    let atol = 1e-6f64;

    for i in 0..(m * n) {
        let metal_val = metal_output[i] as f64;
        let expected_val = cpu_output[i] as f64; // Use actual CPU result, not hardcoded
        let diff = (metal_val - expected_val).abs();
        let rel_err = if expected_val.abs() > 1e-8 {
            diff / expected_val.abs()
        } else {
            diff
        };
        assert!(
            diff <= atol || rel_err <= rtol,
            "Mismatch at index {}: metal={:.6}, expected={:.6}, diff={:.2e}, rel={:.2e}",
            i,
            metal_val,
            expected_val,
            diff,
            rel_err
        );
    }

    Ok(())
}

#[test]
fn test_matmul_transpose_both() -> Result<(), MetalError> {
    let mut context = Context::<F32Element>::new()?;
    // A is 2x3, A^T is 3x2
    // B is 2x4, B^T is 4x2 (note: for A^T * B^T, A^T cols must equal B^T rows)
    // A^T * B^T = 3x2 * 4x2 -> This won't work since 2 != 4
    // To multiply A^T * B^T, we need A cols = B rows
    // So if A is 2x3, A^T is 3x2, then B must be 3xN, so B^T is Nx3, and A^T * B^T = 3x2 * N*3 - not compatible
    // Actually, A^T * B^T: if A is mxk and B is kxn, then A^T is kxm and B^T is nxk
    // So A^T * B^T = kxm * nxk = need m=n for this to work
    // Let's make A 2x3 and B 2x3, so A^T is 3x2 and B^T is 3x2 - which can't be multiplied
    // To multiply A^T * B^T where A is mxp and B is qxn, we need p=q to make A^T * B^T = pxm * nxq work, so m=n
    // Let's make A 2x3 and B 4x2, so A^T is 3x2 and B^T is 2x4, then A^T * B^T = 3x2 * 2x4 = 3x4
    let a_data = vec![1.0, 2.0, 3.0, 4.0, 5.0, 6.0]; // 2x3 matrix: [[1,2,3], [4,5,6]]
    let b_data = vec![7.0, 8.0, 9.0, 10.0, 11.0, 12.0]; // 3x2 matrix: [[7,8], [9,10], [11,12]]

    let a_tensor = Tensor::new(vec![2, 3], TensorStorage::Dedicated(&context), TensorInit::CopyFrom(&a_data))?;
    let b_tensor = Tensor::new(vec![3, 2], TensorStorage::Dedicated(&context), TensorInit::CopyFrom(&b_data))?;

    // A^T * B^T: A^T = [[1,4], [2,5], [3,6]], B^T = [[7,9,11], [8,10,12]]
    // A^T * B^T = [[1*7+4*8, 1*9+4*10, 1*11+4*12], [2*7+5*8, 2*9+5*10, 2*11+5*12], [3*7+6*8, 3*9+6*10, 3*11+6*12]]
    //         = [[7+32, 9+40, 11+48], [14+40, 18+50, 22+60], [21+48, 27+60, 33+72]]
    //         = [[39, 49, 59], [54, 68, 82], [69, 87, 105]]
    let expected_result = [39.0, 49.0, 59.0, 54.0, 68.0, 82.0, 69.0, 87.0, 105.0]; // 3x3 result

    // Use the new kernel system - A^T * B^T
    let result_tensor = context.matmul(&a_tensor, &b_tensor, true, true)?; // transpose both
    context.synchronize();

    let metal_output = result_tensor.as_slice();

    let rtol = 1e-4f64;
    let atol = 1e-6f64;

    for i in 0..(3 * 3) {
        let metal_val = metal_output[i] as f64;
        let expected_val = expected_result[i];
        let diff = (metal_val - expected_val).abs();
        let rel_err = if expected_val.abs() > 1e-8 {
            diff / expected_val.abs()
        } else {
            diff
        };
        assert!(
            diff <= atol || rel_err <= rtol,
            "Mismatch at index {}: metal={:.6}, expected={:.6}, diff={:.2e}, rel={:.2e}",
            i,
            metal_val,
            expected_val,
            diff,
            rel_err
        );
    }

    Ok(())
}

#[test]
fn test_matmul_extreme_alpha_scaling() -> Result<(), MetalError> {
    let mut context = Context::<F32Element>::new()?;
    let m = 4;
    let k = 3;
    let n = 2;

    let a_data = vec![1.0, 2.0, 3.0, 4.0, 5.0, 6.0, 7.0, 8.0, 9.0, 10.0, 11.0, 12.0]; // 4x3 matrix
    let b_data = vec![7.0, 8.0, 9.0, 1.0, 2.0, 3.0]; // 3x2 matrix

    let a_tensor = Tensor::new(vec![m, k], TensorStorage::Dedicated(&context), TensorInit::CopyFrom(&a_data))?;
    let b_tensor = Tensor::new(vec![k, n], TensorStorage::Dedicated(&context), TensorInit::CopyFrom(&b_data))?;
    let result_tensor = Tensor::zeros(vec![m, n], &mut context, true)?;
    // Test with very large alpha value
    let alpha = 1e6f32;
    let beta = 0.0f32;

    let cpu_output = cpu_matmul_scaled(&a_data, m, k, &b_data, k, n, alpha, beta, None, false, false);

    // Use the new kernel system with alpha/beta scaling
    let result_from_kernel = context.matmul_alpha_beta(&a_tensor, &b_tensor, &result_tensor, false, false, alpha, beta)?;
    context.synchronize();

    let metal_output = result_from_kernel.as_slice();

    // Verify output does not contain infinities or NaNs
    for (i, &val) in metal_output.iter().enumerate() {
        assert!(val.is_finite(), "Metal output contains non-finite value at index {}: {}", i, val);
    }

    let rtol = 1e-4f64;
    let atol = 1e-6f64;

    for i in 0..(m * n) {
        let metal_val = metal_output[i] as f64;
        let cpu_val = cpu_output[i] as f64;
        let diff = (metal_val - cpu_val).abs();
        let rel_err = if cpu_val.abs() > 1e-8 { diff / cpu_val.abs() } else { diff };
        assert!(
            diff <= atol || rel_err <= rtol,
            "Mismatch at index {}: metal={:.6}, cpu={:.6}, diff={:.2e}, rel={:.2e}",
            i,
            metal_val,
            cpu_val,
            diff,
            rel_err
        );
    }

    Ok(())
}

#[test]
fn test_matmul_extreme_beta_accumulation() -> Result<(), MetalError> {
    let mut context = Context::<F32Element>::new()?;
    let m = 2;
    let k = 3;
    let n = 2;

    let a_data = vec![1.0, 2.0, 3.0, 4.0, 5.0, 6.0]; // 2x3 matrix
    let b_data = vec![7.0, 8.0, 9.0, 1.0, 2.0, 3.0]; // 3x2 matrix (flattened row-major)
    let c_data = vec![0.5, 1.5, 2.5, 3.5]; // 2x2 matrix

    let a_tensor = Tensor::new(vec![m, k], TensorStorage::Dedicated(&context), TensorInit::CopyFrom(&a_data))?;
    let b_tensor = Tensor::new(vec![k, n], TensorStorage::Dedicated(&context), TensorInit::CopyFrom(&b_data))?;
    let mut c_tensor = Tensor::new(vec![m, n], TensorStorage::Dedicated(&context), TensorInit::CopyFrom(&c_data))?; // Will be used as result with beta

    let alpha = 1.0f32;
    let beta = 1e6f32; // Very large beta

    // Expected result: alpha * A * B + beta * C
    let expected_result = cpu_matmul_scaled(&a_data, m, k, &b_data, k, n, alpha, beta, Some(&c_data), false, false);

    // Use the new kernel system with alpha/beta scaling
    c_tensor = context.matmul_alpha_beta(&a_tensor, &b_tensor, &c_tensor, false, false, alpha, beta)?;
    context.synchronize();

    let metal_output = c_tensor.as_slice();

    // Verify output does not contain infinities or NaNs
    for (i, &val) in metal_output.iter().enumerate() {
        assert!(val.is_finite(), "Metal output contains non-finite value at index {}: {}", i, val);
    }

    let rtol = 1e-4f64;
    let atol = 1e-6f64;

    for i in 0..(m * n) {
        let metal_val = metal_output[i] as f64;
        let expected_val = expected_result[i] as f64;
        let diff = (metal_val - expected_val).abs();
        let rel_err = if expected_val.abs() > 1e-8 {
            diff / expected_val.abs()
        } else {
            diff
        };
        assert!(
            diff <= atol || rel_err <= rtol,
            "Mismatch at index {}: metal={:.6}, expected={:.6}, diff={:.2e}, rel={:.2e}",
            i,
            metal_val,
            expected_val,
            diff,
            rel_err
        );
    }

    Ok(())
}

#[test]
fn test_matmul_scaled_with_extreme_values() -> Result<(), MetalError> {
    let mut context = Context::<F32Element>::new()?;
    let m = 3;
    let k = 2;
    let n = 3;

    // Create input matrices with extreme values
    let a_data = vec![1e8f32, -1e8f32, 1e8f32, -1e8f32, 1e8f32, -1e8f32]; // 3x2 matrix with extreme values
    let b_data = vec![2e7f32, -2e7f32, 2e7f32, -2e7f32, 2e7f32, -2e7f32]; // 2x3 matrix with extreme values

    let a_tensor = Tensor::new(vec![m, k], TensorStorage::Dedicated(&context), TensorInit::CopyFrom(&a_data))?;
    let b_tensor = Tensor::new(vec![k, n], TensorStorage::Dedicated(&context), TensorInit::CopyFrom(&b_data))?;
    let mut result_tensor = Tensor::zeros(vec![m, n], &mut context, true)?;
    // Use alpha that's very small and beta that's very large to test scaling
    let alpha = 1e-8f32;
    let beta = 0.0f32; // No accumulation in this test

    let cpu_output = cpu_matmul_scaled(&a_data, m, k, &b_data, k, n, alpha, beta, None, false, false);

    // Use the new kernel system with alpha/beta scaling
    result_tensor = context.matmul_alpha_beta(&a_tensor, &b_tensor, &result_tensor, false, false, alpha, beta)?;
    context.synchronize();

    let metal_output = result_tensor.as_slice();

    // Verify output does not contain infinities or NaNs
    for (i, &val) in metal_output.iter().enumerate() {
        assert!(val.is_finite(), "Metal output contains non-finite value at index {}: {}", i, val);
    }

    let rtol = 1e-4f64;
    let atol = 1e-6f64;

    for i in 0..(m * n) {
        let metal_val = metal_output[i] as f64;
        let cpu_val = cpu_output[i] as f64;
        let diff = (metal_val - cpu_val).abs();
        let rel_err = if cpu_val.abs() > 1e-8 { diff / cpu_val.abs() } else { diff };
        assert!(
            diff <= atol || rel_err <= rtol,
            "Mismatch at index {}: metal={:.6}, cpu={:.6}, diff={:.2e}, rel={:.2e}",
            i,
            metal_val,
            cpu_val,
            diff,
            rel_err
        );
    }

    Ok(())
}

#[test]
fn test_matmul_scaled_alpha_beta_extremes() -> Result<(), MetalError> {
    let mut context = Context::<F32Element>::new()?;
    let m = 2;
    let k = 2;
    let n = 2;

    let a_data = vec![1.0, 2.0, 3.0, 4.0]; // 2x2 matrix
    let b_data = vec![5.0, 6.0, 7.0, 8.0]; // 2x2 matrix
    let c_data = vec![1.0, 1.0, 1.0, 1.0]; // 2x2 matrix

    let a_tensor = Tensor::new(vec![m, k], TensorStorage::Dedicated(&context), TensorInit::CopyFrom(&a_data))?;
    let b_tensor = Tensor::new(vec![k, n], TensorStorage::Dedicated(&context), TensorInit::CopyFrom(&b_data))?;
    let mut c_tensor = Tensor::new(vec![m, n], TensorStorage::Dedicated(&context), TensorInit::CopyFrom(&c_data))?; // Will be used as result with beta

    // Use extreme alpha and beta values
    let alpha = 1e10f32;
    let beta = -1e10f32;

    let cpu_output = cpu_matmul_scaled(&a_data, m, k, &b_data, k, n, alpha, beta, Some(&c_data), false, false);

    // Use the new kernel system with alpha/beta scaling
    c_tensor = context.matmul_alpha_beta(&a_tensor, &b_tensor, &c_tensor, false, false, alpha, beta)?;
    context.synchronize();

    let metal_output = c_tensor.as_slice();

    // Verify output does not contain infinities or NaNs
    for (i, &val) in metal_output.iter().enumerate() {
        assert!(val.is_finite(), "Metal output contains non-finite value at index {}: {}", i, val);
    }

    let rtol = 1e-4f64;
    let atol = 1e-6f64;

    for i in 0..(m * n) {
        let metal_val = metal_output[i] as f64;
        let cpu_val = cpu_output[i] as f64;
        let diff = (metal_val - cpu_val).abs();
        let rel_err = if cpu_val.abs() > 1e-8 { diff / cpu_val.abs() } else { diff };
        assert!(
            diff <= atol || rel_err <= rtol,
            "Mismatch at index {}: metal={:.6}, cpu={:.6}, diff={:.2e}, rel={:.2e}",
            i,
            metal_val,
            cpu_val,
            diff,
            rel_err
        );
    }

    Ok(())
}

#[test]
fn test_matmul_scaling_zero_values() -> Result<(), MetalError> {
    let mut context = Context::<F32Element>::new()?;
    let m = 2;
    let k = 2;
    let n = 2;

    let a_data = vec![0.0, 0.0, 0.0, 0.0]; // All zero matrix
    let b_data = vec![1.0, 2.0, 3.0, 4.0]; // Regular matrix
    let c_data = vec![-1.0, -2.0, -3.0, -4.0]; // Regular matrix

    let a_tensor = Tensor::new(vec![m, k], TensorStorage::Dedicated(&context), TensorInit::CopyFrom(&a_data))?;
    let b_tensor = Tensor::new(vec![k, n], TensorStorage::Dedicated(&context), TensorInit::CopyFrom(&b_data))?;
    let mut c_tensor = Tensor::new(vec![m, n], TensorStorage::Dedicated(&context), TensorInit::CopyFrom(&c_data))?; // Will be used as result with beta

    // Use various scaling factors with zero matrix
    let alpha = 1e6f32;
    let beta = 1e6f32;

    let cpu_output = cpu_matmul_scaled(&a_data, m, k, &b_data, k, n, alpha, beta, Some(&c_data), false, false);

    // Use the new kernel system with alpha/beta scaling
    c_tensor = context.matmul_alpha_beta(&a_tensor, &b_tensor, &c_tensor, false, false, alpha, beta)?;
    context.synchronize();

    let metal_output = c_tensor.as_slice();

    // Verify output does not contain infinities or NaNs
    for (i, &val) in metal_output.iter().enumerate() {
        assert!(val.is_finite(), "Metal output contains non-finite value at index {}: {}", i, val);
    }

    let rtol = 1e-4f64;
    let atol = 1e-6f64;

    for i in 0..(m * n) {
        let metal_val = metal_output[i] as f64;
        let cpu_val = cpu_output[i] as f64;
        let diff = (metal_val - cpu_val).abs();
        let rel_err = if cpu_val.abs() > 1e-8 { diff / cpu_val.abs() } else { diff };
        assert!(
            diff <= atol || rel_err <= rtol,
            "Mismatch at index {}: metal={:.6}, cpu={:.6}, diff={:.2e}, rel={:.2e}",
            i,
            metal_val,
            cpu_val,
            diff,
            rel_err
        );
    }

    Ok(())
}

#[test]
fn test_matmul_mlx_selects_skinny_tile_for_single_row() -> Result<(), MetalError> {
    let mut context = Context::<F32Element>::new()?;
    let m = 1usize;
    let k = 64usize;
    let n = 128usize;

    let left_data: Vec<f32> = (0..(m * k)).map(|i| (i as f32) * 0.031 + 0.5).collect();
    let right_data: Vec<f32> = (0..(k * n)).map(|i| (i as f32) * 0.017 - 0.25).collect();

    let left_tensor = Tensor::new(vec![m, k], TensorStorage::Dedicated(&context), TensorInit::CopyFrom(&left_data))?;
    let right_tensor = Tensor::new(vec![k, n], TensorStorage::Dedicated(&context), TensorInit::CopyFrom(&right_data))?;

    let expected = cpu_matmul(&left_data, m, k, &right_data, k, n, false, false);

    context.set_matmul_backend_preference(MatMulBackendPreference::ForceMlx);
    let result_tensor = context.call::<MatMulOp>((&left_tensor, &right_tensor, false, false))?;
    context.synchronize();
    let actual = result_tensor.to_vec();

    let samples = observed_backends(&context.take_matmul_samples());
    assert!(
        samples.iter().any(|backend| matches!(backend, MatMulBackend::Mlx)),
        "expected MLX backend samples but observed {:?}",
        samples
    );

    let keys = context.kernel_manager.mlx_pipeline_keys();
    assert!(
        keys.iter().any(|key| {
            key.tile_shape == MlxTileShape::Tile8x32 && !key.transpose_left && !key.transpose_right && !key.use_out_source && !key.do_axpby
        }),
        "expected skinny MLX tile in pipeline cache, found {:?}",
        keys
    );

    let rtol = 1e-4f32;
    let atol = 1e-6f32;
    for (idx, (&exp, &got)) in expected.iter().zip(actual.iter()).enumerate() {
        let diff = (exp - got).abs();
        let rel = if exp.abs() > 1e-6 { diff / exp.abs() } else { diff };
        assert!(
            diff <= atol || rel <= rtol,
            "Mismatch at index {} (expected {}, got {}, diff {}, rel {})",
            idx,
            exp,
            got,
            diff,
            rel
        );
    }

    Ok(())
}

#[test]
fn test_matmul_mlx_selects_skinny_tile_for_single_column() -> Result<(), MetalError> {
    let mut context = Context::<F32Element>::new()?;
    let m = 128usize;
    let k = 64usize;
    let n = 1usize;

    let left_data: Vec<f32> = (0..(m * k)).map(|i| (i as f32) * 0.0125 + 0.1).collect();
    let right_data: Vec<f32> = (0..(k * n)).map(|i| 0.75 - (i as f32) * 0.019).collect();

    let left_tensor = Tensor::new(vec![m, k], TensorStorage::Dedicated(&context), TensorInit::CopyFrom(&left_data))?;
    let right_tensor = Tensor::new(vec![k, n], TensorStorage::Dedicated(&context), TensorInit::CopyFrom(&right_data))?;

    let expected = cpu_matmul(&left_data, m, k, &right_data, k, n, false, false);

    context.set_matmul_backend_preference(MatMulBackendPreference::ForceMlx);
    let result_tensor = context.call::<MatMulOp>((&left_tensor, &right_tensor, false, false))?;
    context.synchronize();
    let actual = result_tensor.to_vec();

    let samples = observed_backends(&context.take_matmul_samples());
    assert!(
        samples.iter().any(|backend| matches!(backend, MatMulBackend::Mlx)),
        "expected MLX backend samples but observed {:?}",
        samples
    );

    let keys = context.kernel_manager.mlx_pipeline_keys();
    assert!(
        keys.iter().any(|key| {
            key.tile_shape == MlxTileShape::Tile8x32 && !key.transpose_left && !key.transpose_right && !key.use_out_source && !key.do_axpby
        }),
        "expected skinny MLX tile in pipeline cache, found {:?}",
        keys
    );

    let rtol = 1e-4f32;
    let atol = 1e-6f32;
    for (idx, (&exp, &got)) in expected.iter().zip(actual.iter()).enumerate() {
        let diff = (exp - got).abs();
        let rel = if exp.abs() > 1e-6 { diff / exp.abs() } else { diff };
        assert!(
            diff <= atol || rel <= rtol,
            "Mismatch at index {} (expected {}, got {}, diff {}, rel {})",
            idx,
            exp,
            got,
            diff,
            rel
        );
    }

    Ok(())
}

#[test]
fn test_matmul_mlx_selects_skinny_tile_for_four_rows() -> Result<(), MetalError> {
    let mut context = Context::<F32Element>::new()?;
    let m = 4usize;
    let k = 64usize;
    let n = 128usize;

    let left_data: Vec<f32> = (0..(m * k)).map(|i| (i as f32) * 0.023 + 0.15).collect();
    let right_data: Vec<f32> = (0..(k * n)).map(|i| 0.45 - (i as f32) * 0.011).collect();

    let left_tensor = Tensor::new(vec![m, k], TensorStorage::Dedicated(&context), TensorInit::CopyFrom(&left_data))?;
    let right_tensor = Tensor::new(vec![k, n], TensorStorage::Dedicated(&context), TensorInit::CopyFrom(&right_data))?;

    let expected = cpu_matmul(&left_data, m, k, &right_data, k, n, false, false);

    context.set_matmul_backend_preference(MatMulBackendPreference::ForceMlx);
    let result_tensor = context.call::<MatMulOp>((&left_tensor, &right_tensor, false, false))?;
    context.synchronize();
    let actual = result_tensor.to_vec();

    let samples = observed_backends(&context.take_matmul_samples());
    assert!(
        samples.iter().any(|backend| matches!(backend, MatMulBackend::Mlx)),
        "expected MLX backend samples but observed {:?}",
        samples
    );

    let keys = context.kernel_manager.mlx_pipeline_keys();
    assert!(
        keys.iter().any(|key| {
            key.tile_shape == MlxTileShape::Tile8x32 && !key.transpose_left && !key.transpose_right && !key.use_out_source && !key.do_axpby
        }),
        "expected skinny MLX tile in pipeline cache, found {:?}",
        keys
    );

    let rtol = 1e-4f32;
    let atol = 1e-6f32;
    for (idx, (&exp, &got)) in expected.iter().zip(actual.iter()).enumerate() {
        let diff = (exp - got).abs();
        let rel = if exp.abs() > 1e-6 { diff / exp.abs() } else { diff };
        assert!(
            diff <= atol || rel <= rtol,
            "Mismatch at index {} (expected {}, got {}, diff {}, rel {})",
            idx,
            exp,
            got,
            diff,
            rel
        );
    }

    Ok(())
}<|MERGE_RESOLUTION|>--- conflicted
+++ resolved
@@ -332,19 +332,11 @@
     let mps_result = context.call::<MatMulOp>((&left_tensor, &right_tensor, transpose_left, transpose_right))?;
     context.synchronize();
     let expected = mps_result.to_vec();
-<<<<<<< HEAD
-    let mps_backends = observed_backends(&context.take_matmul_samples());
-    assert!(
-        !mps_backends.is_empty() && mps_backends.iter().all(|backend| *backend == MatMulBackend::Mps),
-        "expected ForceMps dispatches to use the MPS backend"
-    );
-=======
     let mps_samples = context.take_matmul_samples();
     if mps_samples.is_empty() || mps_samples.iter().any(|sample| sample.backend != MatMulBackend::Mps) {
         eprintln!("skipping test_mlx_backend_handles_transposed_inputs: MPS backend unavailable for ForceMps preference");
         return Ok(());
     }
->>>>>>> 0625c23a
 
     context.set_matmul_backend_preference(MatMulBackendPreference::ForceMlx);
     let mlx_result = context.call::<MatMulOp>((&left_tensor, &right_tensor, transpose_left, transpose_right))?;
